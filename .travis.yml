language: python

<<<<<<< HEAD
=======
sudo: required

python:
  - "2.7"
  - "3.4"

>>>>>>> d8e7495f
env:
  global:
    - LIBRAW_GIT="git://github.com/LibRaw/LibRaw.git"
    - LIBRAW_CMAKE_GIT="git://github.com/LibRaw/LibRaw-cmake.git"
<<<<<<< HEAD
    # GitHub Access Token to trigger rawpy-mac-wheels builds
    - secure: "LQky6eiSVVGr8o4qaB6B7rM5U87KTAFUiHQdfPlys0VnQC774rP5rc6kssXN8e8HOhYjZ9P8zqypCZcD7HPG3Y8JF6ef/+NrdLPawc41lxNKMojg6k/NIBkK3IUnrr/7A9hfcO89P3iBKZpTDcJesigQ8dVKhVGOMqPx7ZDdD2Y="

matrix:
  include:
    - sudo: required
      services:
        - docker
      env: DOCKER_IMAGE=quay.io/pypa/manylinux1_x86_64
    - sudo: required
      services:
        - docker
      env: DOCKER_IMAGE=quay.io/pypa/manylinux1_i686
           PRE_CMD=linux32
=======
  matrix:
    - USE_LATEST_LIBRAW=true
    - USE_LATEST_LIBRAW=false
>>>>>>> d8e7495f
    
git:
  submodules: false

install:
<<<<<<< HEAD
  - docker pull $DOCKER_IMAGE
=======
  - if [ $USE_LATEST_LIBRAW == true ]; then
      cd .. ;
      git clone $LIBRAW_GIT ;
      git clone $LIBRAW_CMAKE_GIT ;
      cp -R LibRaw-cmake/* LibRaw ;
      cd LibRaw ;
      git checkout `git describe --abbrev=0 --tags` ;
      cmake . -DENABLE_EXAMPLES=OFF -DENABLE_RAWSPEED=OFF ;
      make ;
      sudo make install ;
      echo "/usr/local/lib" | sudo tee /etc/ld.so.conf.d/99local.conf ;
      sudo ldconfig ;
      cd ../rawpy ;
    else
      travis_retry sudo apt-get install libraw-dev ;
    fi
  - travis_retry sudo apt-get install libfreeimage-dev
  - pip install opencv-python
  - pip install -r dev-requirements.txt
  # output what's installed
  - pip freeze
  - python setup.py sdist
  - pip install dist/*.tar.gz
>>>>>>> d8e7495f

script:
  - docker run --rm -v `pwd`:/io -e LIBRAW_GIT -e LIBRAW_CMAKE_GIT $DOCKER_IMAGE $PRE_CMD /io/travis/build.sh

after_success:
<<<<<<< HEAD
  - ls wheelhouse/
  - ls dist/
  - ls build/
  - if [ $PRE_CMD=linux32 ]; then
=======
  - if [[ $USE_LATEST_LENSFUN == false && $TRAVIS_PYTHON_VERSION == '2.7' ]]; then
>>>>>>> d8e7495f
      pip install travispy ;
      travis_retry python -c "import os; from travispy import TravisPy; t = TravisPy.github_auth(os.environ['GITHUB_TOKEN']); t.build(t.branch('mac-wheels', 'letmaik/rawpy').id).restart()" ;
    fi

<<<<<<< HEAD
# TODO use twine for sdist & wheels, and python setup.py upload_sphinx
#deploy:
#  provider: pypi
#  user: neothemachine
#  password:
#    secure: "E7MMZ4ZdG+1ZsSPqQ5y8r8AC6/UR1AsH/cajeO1sD58QRXSojEzIgpfENIUS22a3I8jCn84k5V47pWBuELcJubk/G5fxLG2gAQ4skf1Pimwh+TGgzlNN7tE7NuM8xdtgXxFFH7GaZNp1e9TaE9ewya+sMGaqiC5EVRSA0BG5jM0="
#  on:
#    tags: true
#    all_branches: true
#    condition: $PRE_CMD=linux32
=======
before_deploy:
  # otherwise sphinx would fail
  - python setup.py build_ext --inplace
  - pip install sphinx

deploy:
  provider: pypi
  user: letmaik
  password:
    secure: "Gi+qCKpRNFjlvpOxBXjSNAq4yDhlSXfUUl9RZaOSdER+YURbc9/AMlfUuyOvpi09tAgwGnn9Hn3z7NqqjNV9auTcD30viMnevNbiyJaE2O/bw75FU9HqFmTM/OR7UVJp4sNtxtXy1Zp5CxmMnzRCjV3stQ9iaG9aJOV3sbUzDTQ="
  on:
    tags: true
    condition: $USE_LATEST_LIBRAW = false && $TRAVIS_PYTHON_VERSION == '2.7'
>>>>>>> d8e7495f
<|MERGE_RESOLUTION|>--- conflicted
+++ resolved
@@ -1,110 +1,33 @@
-language: python
-
-<<<<<<< HEAD
-=======
 sudo: required
 
-python:
-  - "2.7"
-  - "3.4"
-
->>>>>>> d8e7495f
 env:
   global:
     - LIBRAW_GIT="git://github.com/LibRaw/LibRaw.git"
     - LIBRAW_CMAKE_GIT="git://github.com/LibRaw/LibRaw-cmake.git"
-<<<<<<< HEAD
-    # GitHub Access Token to trigger rawpy-mac-wheels builds
-    - secure: "LQky6eiSVVGr8o4qaB6B7rM5U87KTAFUiHQdfPlys0VnQC774rP5rc6kssXN8e8HOhYjZ9P8zqypCZcD7HPG3Y8JF6ef/+NrdLPawc41lxNKMojg6k/NIBkK3IUnrr/7A9hfcO89P3iBKZpTDcJesigQ8dVKhVGOMqPx7ZDdD2Y="
 
 matrix:
   include:
-    - sudo: required
-      services:
+    - services:
         - docker
       env: DOCKER_IMAGE=quay.io/pypa/manylinux1_x86_64
-    - sudo: required
-      services:
+    - services:
         - docker
       env: DOCKER_IMAGE=quay.io/pypa/manylinux1_i686
            PRE_CMD=linux32
-=======
-  matrix:
-    - USE_LATEST_LIBRAW=true
-    - USE_LATEST_LIBRAW=false
->>>>>>> d8e7495f
     
 git:
   submodules: false
 
 install:
-<<<<<<< HEAD
   - docker pull $DOCKER_IMAGE
-=======
-  - if [ $USE_LATEST_LIBRAW == true ]; then
-      cd .. ;
-      git clone $LIBRAW_GIT ;
-      git clone $LIBRAW_CMAKE_GIT ;
-      cp -R LibRaw-cmake/* LibRaw ;
-      cd LibRaw ;
-      git checkout `git describe --abbrev=0 --tags` ;
-      cmake . -DENABLE_EXAMPLES=OFF -DENABLE_RAWSPEED=OFF ;
-      make ;
-      sudo make install ;
-      echo "/usr/local/lib" | sudo tee /etc/ld.so.conf.d/99local.conf ;
-      sudo ldconfig ;
-      cd ../rawpy ;
-    else
-      travis_retry sudo apt-get install libraw-dev ;
-    fi
-  - travis_retry sudo apt-get install libfreeimage-dev
-  - pip install opencv-python
-  - pip install -r dev-requirements.txt
-  # output what's installed
-  - pip freeze
-  - python setup.py sdist
-  - pip install dist/*.tar.gz
->>>>>>> d8e7495f
 
 script:
   - docker run --rm -v `pwd`:/io -e LIBRAW_GIT -e LIBRAW_CMAKE_GIT $DOCKER_IMAGE $PRE_CMD /io/travis/build.sh
 
 after_success:
-<<<<<<< HEAD
   - ls wheelhouse/
   - ls dist/
   - ls build/
-  - if [ $PRE_CMD=linux32 ]; then
-=======
-  - if [[ $USE_LATEST_LENSFUN == false && $TRAVIS_PYTHON_VERSION == '2.7' ]]; then
->>>>>>> d8e7495f
-      pip install travispy ;
-      travis_retry python -c "import os; from travispy import TravisPy; t = TravisPy.github_auth(os.environ['GITHUB_TOKEN']); t.build(t.branch('mac-wheels', 'letmaik/rawpy').id).restart()" ;
-    fi
 
-<<<<<<< HEAD
 # TODO use twine for sdist & wheels, and python setup.py upload_sphinx
-#deploy:
-#  provider: pypi
-#  user: neothemachine
-#  password:
-#    secure: "E7MMZ4ZdG+1ZsSPqQ5y8r8AC6/UR1AsH/cajeO1sD58QRXSojEzIgpfENIUS22a3I8jCn84k5V47pWBuELcJubk/G5fxLG2gAQ4skf1Pimwh+TGgzlNN7tE7NuM8xdtgXxFFH7GaZNp1e9TaE9ewya+sMGaqiC5EVRSA0BG5jM0="
-#  on:
-#    tags: true
-#    all_branches: true
-#    condition: $PRE_CMD=linux32
-=======
-before_deploy:
-  # otherwise sphinx would fail
-  - python setup.py build_ext --inplace
-  - pip install sphinx
 
-deploy:
-  provider: pypi
-  user: letmaik
-  password:
-    secure: "Gi+qCKpRNFjlvpOxBXjSNAq4yDhlSXfUUl9RZaOSdER+YURbc9/AMlfUuyOvpi09tAgwGnn9Hn3z7NqqjNV9auTcD30viMnevNbiyJaE2O/bw75FU9HqFmTM/OR7UVJp4sNtxtXy1Zp5CxmMnzRCjV3stQ9iaG9aJOV3sbUzDTQ="
-  on:
-    tags: true
-    condition: $USE_LATEST_LIBRAW = false && $TRAVIS_PYTHON_VERSION == '2.7'
->>>>>>> d8e7495f
